#!/usr/bin/env perl
# Copyright [1999-2015] Wellcome Trust Sanger Institute and the EMBL-European Bioinformatics Institute
# Copyright [2016-2019] EMBL-European Bioinformatics Institute
# 
# Licensed under the Apache License, Version 2.0 (the "License");
# you may not use this file except in compliance with the License.
# You may obtain a copy of the License at
# 
#      http://www.apache.org/licenses/LICENSE-2.0
# 
# Unless required by applicable law or agreed to in writing, software
# distributed under the License is distributed on an "AS IS" BASIS,
# WITHOUT WARRANTIES OR CONDITIONS OF ANY KIND, either express or implied.
# See the License for the specific language governing permissions and
# limitations under the License.


use strict;
use warnings;

#### Check genomic, coding & non-coding HGVS strings give variation features which return the same HGVS strings
#### This is gene-annotation dependant
#### Exceptions should be reported when HGVS protein nomenclature cannot be reliably converted to genomic 

#### HGVS requires sequence accessions and versions throughout 
####   - we fail over to seq name where no acc/ver available; tested by X data here

use Test::More;

use FindBin qw($Bin);


use Bio::EnsEMBL::Variation::VariationFeature;
use Bio::EnsEMBL::Variation::DBSQL::DBAdaptor;
use Bio::EnsEMBL::Variation::DBSQL::VariationFeatureAdaptor;
use Bio::EnsEMBL::Utils::Sequence qw(reverse_comp);
use Bio::EnsEMBL::Test::TestUtils;
use Bio::EnsEMBL::Test::MultiTestDB;

my $multi = Bio::EnsEMBL::Test::MultiTestDB->new('homo_sapiens');
my $vdba = $multi->get_DBAdaptor('variation');
my $cdba = $multi->get_DBAdaptor('core');

use_ok('Bio::EnsEMBL::Variation::DBSQL::VariationFeatureAdaptor');

my $DEBUG = 0;

## 3 pairs of hashes of equivalent names (some correct, some not) and output annotation
## Annotation format:  key =>  [hgvs_genomic,  variant_allele, hgvs_[non]coding,  variant_allele, hgvs_protein,  test_description, ref allele]

my %test_output = (
     1 => ["NC_000002.11:g.46746465G>A",
           "A",
           "ENST00000522587.1:c.-101-6514C>T", 
           "T",
           "", 
           "substitution, coding intron - downstream"
          ], 

     2 => ["NC_000002.11:g.46739156C>T", 
           "T",
           "ENST00000306448.4:c.*14G>A",
           "A",
           "",
           "substitution 3' UTR"
          ],

     3 => ["NC_000002.11:g.46746256G>A", 
           "A",
           "ENST00000306448.4:c.-274C>T", 
           "T",
           "",
           "substitution, 5' UTR" 
          ], 

     4 => ["NC_000002.11:g.46746507delinsACAA",
           "ACAA", 
           "ENST00000524249.1:n.775+16445delinsTTGT", 
           "TTGT",
           "", 
           "delins, non-coding ",
           "C"
          ], 
     5 => ["NC_000002.11:g.46739212C>G", 
           "G",
           "ENST00000522587.1:c.639G>C", 
           "C",
           "ENSP00000428141.1:p.Met213Ile", 
           "substitution, non_syn"
          ],
     6 => ["NC_000002.11:g.46739488G>A", 
           "A",
           "ENST00000306448.4:c.363C>T", 
           "T",
           "ENSP00000304891.4:p.Leu121=",
           "substitution, synonymous"
          ],
     7 => ["NC_000002.11:g.46731836A>G",   
           "G",
           "",                         
           "",
           "",
           "substitution, downstream" 
          ], 
     8 => ["NC_000002.11:g.46747460C>G", 
           "G",
           "",
           "",
           "",
           "substitution, upstream" 
          ], 
     9 => ["NC_000002.11:g.46732522G>A", 
           "A",
           "ENST00000524249.1:n.776-14552C>T",
           "T",
           "",
           "substitution, noncoding intron"
          ],
     10 => ["NC_000002.11:g.98275102C>T",
            "T",
            "ENST00000289228.5:c.445G>A",
            "A",
            "ENSP00000289228.5:p.Ala149Thr",
            "parseable protein change [-1]" 
           ], 
     11 => ["NC_000003.11:g.10191482_10191483insTTT",
            "TTT",
            "ENST00000345392.2:c.352_353insTTT",
            "TTT",
            "ENSP00000344757.2:p.Lys118delinsIleTer",
            "del ins, stop_gained",
           ],
 
     12 => ["NC_000004.11:g.41993003G>A", 
            "A", 
            "ENST00000264451.6:c.109+226G>A",   
            "A",
            "", 
            "substitution, coding intron upstream"
           ],

     13 => ["NC_000004.11:g.130032945A>G",
            "G",
            "ENST00000281146.4:c.599A>G",
            "G",
            "ENSP00000281146.4:p.Ter200TrpextTer2",
            "substitution, stop lost"
           ], 
     14 => ["NC_000004.11:g.130032948A>C",
            "C",
            "ENST00000281146.4:c.*2A>C",
            "C",
            "",
            "substitution, after stop "
            ], 
     15 => ["NC_000005.9:g.96232565_96232566insCC",
            "CC",
            "ENST00000508077.1:c.488_489insCC",
            "CC",
            "",
            "insertion, partial codon"
           ],
     16 => ["NC_000006.11:g.6649978_6649980dup",
           "AGG",
           "ENST00000230568.3:c.405+68_405+70dup",
           "AGG",
            "",
            "duplication, intronic - long",
            "AGG",
           ],
     17 =>  ["NC_000006.11:g.31997361del",
            "-",
            "ENST00000435363.2:c.3695del", 
            "-",
            "ENSP00000415941.2:p.Ser1232Ter",
            "deletion, stop gained",
            "C"
           ], 
     18 => ["NC_000007.13:g.143557504del", 
            "-",
            "ENST00000355951.2:c.1964del", 
            "-",
            "ENSP00000348220.2:p.Gln655ArgfsTer17", 
            "deletion, frameshift",
            "A"
           ],
     19 => ["NC_000007.13:g.7680048A>G",
            "G",
            "ENST00000223129.4:c.2T>C",
            "C",
            "ENSP00000223129.4:p.Met1?",
            "substitution,  start loss"
           ],

     20 => ["NC_000007.13:g.143175210G>A",
            "A",
            "ENST00000408916.1:c.245G>A",
            "A",
            "ENSP00000386201.1:p.Arg82Gln",
            "parseable protein change"
           ], 

     21 => ["NC_000012.11:g.102056227G>A",
            "A",
            "ENST00000360610.2:c.2049G>A",
            "A",
            "ENSP00000353822.2:p.Lys683=",
            "substitution synonymous"
           ], 
 
     22 => ["NC_000013.10:g.51519667dup",   #rs17857128
            "A",
            "ENST00000336617.2:c.615dup",
            "A",
            "ENSP00000337623.2:p.Glu206ArgfsTer13",
            "duplication, frameshift",
            "A"
           ],
 
     23 =>  ["NC_000017.10:g.7123233_7123234insCAGGACGTGGGCGTG",
            "CAGGACGTGGGCGTG",
            "ENST00000356839.4:c.68_69insCAGGACGTGGGCGTG",
            "CAGGACGTGGGCGTG",  
            "ENSP00000349297.4:p.Pro23_Gly24insArgThrTrpAlaTer",
            "insertion,  stop gained"
            ],

     24 => ["NC_000017.10:g.48452979_48452980insAGC",             ##rs67225428
            "AGC",
            "ENST00000393271.1:c.410_411insAGC",
            "AGC",
            "ENSP00000376952.1:p.Lys137_Pro138insAla", 
            "insertion,  codon gained"
            ], 

     25 =>  ["NC_000019.9:g.7706085T>C",                       ## rs144546645
            "C",
            "ENST00000320400.4:c.1186T>C",
            "C",
            "ENSP00000318233.4:p.Ter396GlnextTer?",
            "substitution, stop loss, no alt stop"
           ],

     26 => ["NC_000022.10:g.20920895_20920939dup",
            "CCACAGCCTCCGCCCTCCCAGGCTCTGCCCCAGCAGCTGCAGCAG",
            "ENST00000292733.7:c.832_876dup",
            "CCACAGCCTCCGCCCTCCCAGGCTCTGCCCCAGCAGCTGCAGCAG",
            "ENSP00000292733.7:p.Pro278_Gln292dup", 
            "insertion, peptide duplication",
            "CCACAGCCTCCGCCCTCCCAGGCTCTGCCCCAGCAGCTGCAGCAG",
           ],

     27 => ["MT:m.6721T>C",    ## rs199476127
            "C",
            "",
            "C",
            "", 
            "mitochondrial"
           ],

     35 => ["NC_000003.11:g.10191479_10191483delinsTTTTT",
            "TTTTT",
            "ENST00000345392.2:c.349_353delinsTTTTT",
            "TTTTT",
            "ENSP00000344757.2:p.Leu117_Lys118delinsPheLeu",
            "del ins if > 1 aa not a subs",
            "CTGAA"
           ],
     36 => ["NC_000019.9:g.7706085T>A",
            "A",
            "ENST00000320400.4:c.1186T>A",
            "A",
            "",
            "convert single base inv to subs"
           ],
     37 =>  ["NC_000017.10:g.7123233_7123234insCAGGACGTGAGGCGTGTT",
            "CAGGACGTGAGGCGTGTT",
            "ENST00000356839.4:c.68_69insCAGGACGTGAGGCGTGTT",
            "CAGGACGTGAGGCGTGTT",
            "ENSP00000349297.4:p.Pro23_Gly24insArgThrTer",
            "insertion, stop gained part way through inserted seq"
            ],

);

my %test_output_shifted = (   
     28 => ["X:g.131215401dup",
            "A",
            "ENST00000298542.4:c.905+998dup", 
            "T",
            "",
            "duplication, intronic rc transcript",
            "T",
           ], 

     29 => ["NC_000011.9:g.32417913_32417914insCCTACGAGTACTACC",
            "ACCCCTACGAGTACT", 
            "ENST00000530998.1:c.454_455insAGTACTCGTAGGGGT",
            "AGTACTCGTAGGGGT", 
            "ENSP00000435307.1:p.Arg151_Ser152insTer",
            "insertion, stop gained [-1]",
            ],

     30 => ["NC_000013.10:g.51519669dup",
           "G",
           "ENST00000336617.2:c.616+1dup",
           "G",
           "",
           "insertion, frameshift lost on 3'shift",
           "G"
           ],

     31 => ["NC_000006.11:g.30558478dup",
            "A",
            "ENST00000396515.3:c.717dup",
            "A",
            "",
            "insertion, stop retained if not shifted",
            "A"
           ],

     32 => ["NC_000001.10:g.154140414_154140416del", 
            "-", 
            "ENST00000368530.2:c.857_*1del",
            "-",
            "",
            "deletion, stop loss unless shifted",
            "AAT"
           ],

     33 => ["NC_000012.11:g.102061071dup",
            "T",
            "ENST00000360610.2:c.2336-439dup",
            "T",
            "",
            "insertion, coding intron downstream",
            "NC_000012.11:g.102061071dup",
            "T"
           ],
     34 => ["NC_000019.9:g.48836480_48836482del", 
            "-",
            "ENST00000293261.2:c.1376_1378del",
            "-",
            "ENSP00000293261.2:p.Ser459del",
            "deletion, inframe codon loss",
            "CCT"
           ],

);


my %test_input = ( 
     1 => ["NC_000002.11:g.46746465G>A", 
           "ENST00000522587.1:c.-101-6514C>T", 
          ], 

     2 => ["NC_000002.11:g.46739156C>T",    
           "ENST00000306448.4:c.*14G>A",       
          ],
 
     3 => ["NC_000002.11:g.46746256G>A",    
           "ENST00000306448.4:c.-274C>T",      
          ],  

     4 => ["NC_000002.11:g.46746507delinsACAA",
           "NC_000002.11:g.46746507delCinsACAA",
           "ENST00000524249.1:n.775+16445delinsTTGT",
           "ENST00000524249.1:n.775+16445delGinsTTGT" 
          ], 
     5 => ["NC_000002.11:g.46739212C>G", 
           "ENST00000522587.1:c.639G>C",  
           "ENSP00000428141.1:p.Met213Ile",      
          ],
     6 => ["NC_000002.11:g.46739488G>A",    
           "ENST00000306448.4:c.363C>T",  
           "ENSP00000304891.4:p.Leu121=", 
           "ENST00000306448.4:c.363C>T(p.=)",    
          ],
     7 => ["NC_000002.11:g.46731836A>G",   
          ],
     8 => ["NC_000002.11:g.46747460C>G", 
          ],
     9 => ["NC_000002.11:g.46732522G>A", 
           "ENST00000524249.1:n.776-14552C>T",
          ],
     10 => ["NC_000002.11:g.98275102C>T",
            "ENST00000289228.5:c.445G>A",
            "ENSP00000289228.5:p.Ala149Thr",
           ],
     11 => ["NC_000003.11:g.10191482_10191483insTTT",
            "ENST00000345392.2:c.352_353insTTT",
            "ENSP00000344757.2:p.Lys118delinsIleTer",
           ],
 
     12 => ["NC_000004.11:g.41993003G>A", 
            "ENST00000264451.6:c.109+226G>A",   
           ],

     13 => ["NC_000004.11:g.130032945A>G",
            "ENST00000281146.4:c.599A>G",
            "ENSP00000281146.4:p.Ter200TrpextTer2",
           ], 
     14 => ["NC_000004.11:g.130032948A>C",
            "ENST00000281146.4:c.*2A>C",
           ], 
     15 => ["NC_000005.9:g.96232565_96232566insCC",
            "ENST00000508077.1:c.488_489insCC",
           ],
     16 => ["NC_000006.11:g.6649978_6649980dup",
            "ENST00000230568.3:c.405+68_405+70dup",
           ],
     17 => ["NC_000006.11:g.31997361del",
            "NC_000006.11:g.31997361delC",
            "ENST00000435363.2:c.3695del",           
            "ENST00000435363.2:c.3695delC",
            "ENSP00000415941.2:p.Ser1232Ter",
           ],    
     18 => ["NC_000007.13:g.143557504del",
            "NC_000007.13:g.143557504delT",   
            "NC_000007.13:g.143557504insTdelTT",
            "ENST00000355951.2:c.1964del", 
            "ENST00000355951.2:c.1964delA",  
            "ENSP00000348220.2:p.Gln655ArgfsTer17",  
           ],                     
     19 => ["NC_000007.13:g.7680048A>G",
            "ENST00000223129.4:c.2T>C",
            "ENSP00000223129.4:p.Met1?",
           ],

     20 => ["NC_000007.13:g.143175210G>A",
            "ENST00000408916.1:c.245G>A",
            "ENSP00000386201.1:p.Arg82Gln",
            "ENST00000408916.1:p.Arg82Gln",  ## malformed HGVS seen in some dbs
           ],  

     21 => ["NC_000012.11:g.102056227G>A",
            "ENST00000360610.2:c.2049G>A",
            "ENST00000360610.2:c.2049G>A(p.=)",
            "ENSP00000353822.2:p.Lys683=",
           ],          
       
     22 => ["NC_000013.10:g.51519667dup",  
            "NC_000013.10:g.51519667dupA",
            "ENST00000336617.2:c.615dup",
            "ENST00000336617.2:c.615dupA",
            "ENSP00000337623.2:p.Glu206ArgfsTer13",
           ],
               
     23 => ["NC_000017.10:g.7123233_7123234insCAGGACGTGGGCGTG",
            "ENST00000356839.4:c.68_69insCAGGACGTGGGCGTG",
            "ENSP00000349297.4:p.Pro23_Gly24insArgThrTrpAlaTer",
           ],
     24 => ["NC_000017.10:g.48452979_48452980insAGC",
            "ENST00000393271.1:c.410_411insAGC",
            "ENSP00000376952.1:p.Lys137_Pro138insAla", 
           ],          
     25 => ["NC_000019.9:g.7706085T>C",
           ],

     35 => ["NC_000003.11:g.10191479_10191483delinsTTTTT",
            "NC_000003.11:g.10191478_10191483delinsTTTTTT",
            "ENST00000345392.2:c.349_353delinsTTTTT",
            "ENSP00000344757.2:p.Leu117_Lys118delinsPheLeu",
            "ENSP00000344757.2:p.LeuLys117PheLeu"
            ],
     36 => ["NC_000019.9:g.7706085invT",
            "NC_000019.9:g.7706085T>A",
            "ENST00000320400.4:c.1186T>A",
           ],
     37 =>  ["NC_000017.10:g.7123233_7123234insCAGGACGTGAGGCGTGTT",
            "ENST00000356839.4:c.68_69insCAGGACGTGAGGCGTGTT",
            "ENSP00000349297.4:p.Pro23_Gly24insArgThrTerGly",
            ],

);

my %test_input_shifted = (
     28 => ["X:g.131215392_131215393insA",
            "ENST00000298542.4:c.905+998dup", 
            "X:g.131215401dup",
           ],    

     29 => ["NC_000011.9:g.32417910_32417911insACCCCTACGAGTACT",
            "ENST00000530998.1:c.454_455insAGTACTCGTAGGGGT",
            "ENSP00000435307.1:p.Arg151_Ser152insTer",
           ],

     30 => ["NC_000013.10:g.51519667_51519668insG",
           "ENST00000336617.2:c.616+1dup",
           "NC_000013.10:g.51519669dup"
           ],

     31 => ["NC_000006.11:g.30558478dup",
            "NC_000006.11:g.30558478dupA",
            "ENST00000396515.3:c.717dup",
            "ENST00000396515.3:c.717dupA"
           ],

     32 => ["NC_000001.10:g.154140412_154140414del", 
            "ENST00000368530.2:c.857_*1del",
            "NC_000001.10:g.154140414_154140416del"
           ],

     33 => ["NC_000012.11:g.102061070_102061071insT",
            "NC_000012.11:g.102061071dupT",
            "ENST00000360610.2:c.2336-439dup",
            "ENST00000360610.2:c.2336-439dupT",
            "NC_000012.11:g.102061071dup"
           ],

     34 => ["NC_000019.9:g.48836480_48836482del", 
            "NC_000019.9:g.48836480_48836482delGAG",
            "ENST00000293261.2:c.1376_1378del",
            "ENST00000293261.2:c.1376_1378delCCT",
            "ENSP00000293261.2:p.Ser459del",
            "NC_000019.9:g.48836480_48836482del"
           ],
);

## results which change on left-shifting - not shifted
my %test_output_no_shift = ( 
     1 => ["X:g.131215393dup",
           "A",
           "ENST00000298542.4:c.905+997dup", 
           "T",
           "",
           "duplication, intronic rc transcript"
          ],    
     2 => ["NC_000011.9:g.32417913_32417914insCCTACGAGTACTACC",
           "CCTACGAGTACTACC", 
           "ENST00000530998.1:c.451_452insGGTAGTACTCGTAGG",
           "GGTAGTACTCGTAGG", 
           "ENSP00000435307.1:p.Arg151_Ser152insTer",
            "insertion, stop gained [-1]"
           ],
     3 =>  ["NC_000013.10:g.51519667_51519668insG",    ##rs17857128
           "G",
           "ENST00000336617.2:c.615_616insG",
           "G",
           "ENSP00000337623.2:p.Glu206GlyfsTer13",
           "insertion, frameshift",
           ],
     4 =>  ["NC_000006.11:g.30558477_30558478insA",
           "A",
           "ENST00000396515.3:c.716_717insA",
           "A", 
           "ENSP00000379772.3:p.Ter239=",
           "insertion, stop retained"
          ],
     5 => ["NC_000001.10:g.154140413_154140415del",
           "-", 
           "ENST00000368530.2:c.856_858del",
           "-",
           "ENSP00000357516.2:p.Ter286delextTer56",
            "deletion, stop loss",
            "TAA"
          ],
     6 => ["NC_000012.11:g.102061070_102061071insT",
           "T",
           "ENST00000360610.2:c.2336-440_2336-439insT", 
           "T",
           "",
           "insertion, coding intron downstream"
          ],
     7 => ["NC_000019.9:g.48836479_48836481del",  ## rs149734771
           "-",
           "ENST00000293261.2:c.1375_1377del",
           "-",
           "ENSP00000293261.2:p.Ser459del",
           "deletion, inframe codon loss",
           "TCC"
          ],
    );



my %test_input_no_shift = ( 
     1 => ["X:g.131215393dup",
           "ENST00000298542.4:c.905+997dup", 
          ],    
     2 => ["NC_000011.9:g.32417913_32417914insCCTACGAGTACTACC",
           "ENST00000530998.1:c.451_452insGGTAGTACTCGTAGG",
           "ENSP00000435307.1:p.Arg151_Ser152insTer",
          ],
     3 => ["NC_000013.10:g.51519667_51519668insG", 
           "ENST00000336617.2:c.615_616insG",
           "ENSP00000337623.2:p.Glu206GlyfsTer13",
           ],
     4 => ["NC_000006.11:g.30558477_30558478insA",
           "ENST00000396515.3:c.716_717insA",
           "ENST00000396515.3:c.716_717insA(p.=)",
           "ENSP00000379772.3:p.Ter239=",
          ],
     5 => ["NC_000001.10:g.154140413_154140415del",
           "ENST00000368530.2:c.856_858del",
           "ENSP00000357516.2:p.Ter286delextTer56",
          ],
     6 => ["NC_000012.11:g.102061070_102061071insT",
           "ENST00000360610.2:c.2336-440_2336-439insT", 
          ],
     7 => ["NC_000019.9:g.48836479_48836481del",
           "NC_000019.9:g.48836479_48836481delAGG",
           "ENST00000293261.2:c.1375_1377delTCC",
           "ENSP00000293261.2:p.Ser459del",
           "ENST00000293261.2:c.1375_1377del"
          ]
);


## default 3'shifted mode
foreach my $num (keys %test_input){
  foreach my $desc ( @{$test_input{$num}}){
    get_results($desc, \@{$test_output{$num}}, 1);
  }
}
foreach my $num (keys %test_input_shifted){
  foreach my $desc ( @{$test_input_shifted{$num}}){
    get_results($desc, \@{$test_output_shifted{$num}}, 1);
  }
}

print "\n\nTesting no  shift\n\n";
## non- 3' shifted mode
foreach my $num (keys %test_input){
  foreach my $desc ( @{$test_input{$num}}){
    get_results($desc, \@{$test_output{$num}}, 1);
  }
}
foreach my $num (keys %test_input_no_shift){
  foreach my $desc ( @{$test_input_no_shift{$num}}){
    get_results($desc, \@{$test_output_no_shift{$num}}, 0);
  }
}

# test an input looking up ref
is(
  $vdba->get_variationFeatureAdaptor->fetch_by_hgvs_notation(-hgvs => 'NC_000002.11:g.46746465N>A', -replace_ref => 1)->allele_string,
  'G/A',
  'replace_ref'
);

is(
  $vdba->get_variationFeatureAdaptor->fetch_by_hgvs_notation(-hgvs => 'Q00872:p.Pro18Leu')->allele_string,
  'C/T',
  'uniprot_ref'
);


sub get_results{

  my $input    = shift;
  my $output   = shift;
  my $shift_it = shift;
 
  my $variationfeature_adaptor    = $vdba->get_variationFeatureAdaptor;
  my $transcript_adaptor          = $cdba->get_transcriptAdaptor;
  my $transcript_variation_adaptor= $vdba->get_transcriptVariationAdaptor;

  ## set flag if shifting not required
  $transcript_variation_adaptor->db->shift_hgvs_variants_3prime( $shift_it ) ;
 
 
  if($DEBUG==1){     print "\n\n\nStarting $input is_shifted: $shift_it\n";}
 
  ## create variation feature from hgvs string
  my $variation_feature ;
        
  eval{
    $variation_feature = $variationfeature_adaptor->fetch_by_hgvs_notation( $input );
  };
  unless($@ eq ""){
    print "fetch by hgvs error : $@\n" if $DEBUG ==1;
    return;
  }


  my $transcript ;
  if( $output->[2] =~/\w+/){
    my $name    = (split/\./, $output->[2])[0];
    $transcript = $transcript_adaptor->fetch_by_stable_id( $name );
  }

  test_output($variation_feature, $input, $output, $transcript );

}

sub test_output{

  my $variation_feature  = shift;
  my $input              = shift;
  my $output             = shift;
  my $transcript         = shift;

  ## may need to flip to transcript strand

  my $allele = $output->[3]; 
  $allele = $output->[1] if  $input =~ /g\./ ; 

  ## genomic level
  my $hgvs_genomic      = $variation_feature->get_all_hgvs_notations("", "g");

  ok(  $hgvs_genomic->{$allele} eq $output->[0], "$input genomic level $output->[0], $output->[5]" );
  if($DEBUG==1){print "TEMP: $input => gen; expected $output->[0]\t returns: $hgvs_genomic->{$allele} for allele:$allele\n";} 

  ## transcript level - transcript to be supplied as ref feature  - alt allele may be complimented wrt genomic reference 
  return unless defined $transcript;

  my $hgvs_coding  = $variation_feature->get_all_hgvs_notations($transcript, "c");

  ok( $hgvs_coding->{$allele} eq $output->[2], "$input ->  transcript level from VF $output->[2], $output->[5]");
  if($DEBUG==1){  print "TEMP: $input => trans; expected $output->[2]\t returns: $hgvs_coding->{$allele} for allele:$allele\n\n";}

  ## protein level - transcript to be supplied as ref feature - alt allele may be complimented
  return unless $output->[4]; ## only look for protein level annotation if expected

  my $transcript_variations = $variation_feature->get_all_TranscriptVariations();
  foreach my $transcript_variation (@{$transcript_variations}){

    next unless $transcript_variation->transcript->stable_id() eq $transcript->stable_id() ;

    my $hgvs_protein  = $variation_feature->get_all_hgvs_notations($transcript,  "p",  $transcript->stable_id,  "",  $transcript_variation  );

    ##get from TVA too
    my $tva = $transcript_variation->get_all_alternate_BaseVariationFeatureOverlapAlleles();
    ok( $tva->[0]->hgvs_transcript() eq $output->[2], "$input ->  transcript level from TVA $output->[2], $output->[5]");

    if (defined $output->[6]){ ## check reference sequence as used in HGVS is as expected
      ok( $tva->[0]->hgvs_transcript_reference() eq $output->[6], "$input ->  transcript level correct ref,$output->[6] ");
    }


    ok( $hgvs_protein->{$allele} eq $output->[4], "$input -> protein level - $output->[4]  $output->[5]");
    if($DEBUG==1){   print "TEMP: $input => prot; expected $output->[4]\t returns: $hgvs_protein->{$allele} for allele:$allele\n";}
  }
}

# Test hgvs genomic with slice and without slice 
my $variationfeature_adaptor = $vdba->get_variationFeatureAdaptor; 
my $slice_adaptor = $cdba->get_SliceAdaptor();
my $slice = $slice_adaptor->fetch_by_region('chromosome', 2, 1, 665568000);
my $variation_feature = $variationfeature_adaptor->fetch_by_hgvs_notation( "ENST00000522587.1:c.-101-6514C>T" );  
my $hgvs_genomic = $variation_feature->get_all_hgvs_notations("", "g");

# slice 
my $hgvs_genomic_slice = $variation_feature->hgvs_genomic($slice); 
ok( $hgvs_genomic_slice->{'T'} eq $hgvs_genomic->{'T'}, "hgvs genomic notation with a slice is the same as get_all_hgvs_notations genomic ('g')");

# no slice 
my $hgvs_genomic_no_slice = $variation_feature->hgvs_genomic(); 
ok( $hgvs_genomic_no_slice->{'T'} eq $hgvs_genomic->{'T'}, "hgvs genomic notation with a slice is the same as get_all_hgvs_notations genomic ('g')");

{
  # Test trimming of alleles in hgvs_genomic when type is delins
  # Test delins that is trimmed to an insertion
  my $vfa = $vdba->get_variationFeatureAdaptor();
  my $sa = $cdba->get_SliceAdaptor();
  my $slice = $sa->fetch_by_region('chromosome', 2);

  my $new_vf = Bio::EnsEMBL::Variation::VariationFeature->new(
   -start => 46746468,
   -end   => 46746468,
   -slice => $slice,
   -allele_string => 'T/TGT',
   -strand => 1,
   -map_weight => 1,
   -adaptor => $vfa,
   -variation_name => 'newSNP'
  );

  my $hgvs_expected = 'NC_000002.11:g.46746468_46746469insGT';
  my $hgvs_genomic = $new_vf->hgvs_genomic();

  is( $hgvs_genomic->{'TGT'}, $hgvs_expected, 'trimming of alleles for delins to ins');

}

# Test hgvs input with (gene) and with (p.) 
my $vf_adaptor = $vdba->get_variationFeatureAdaptor; 
my $vf_1 = $vf_adaptor->fetch_by_hgvs_notation( "ENST00000522587.1(ATP6V1E2):c.-101-6514C>T" );
my $hgvs_genomic_1 = $vf_1->hgvs_genomic();
ok( $hgvs_genomic_1->{'T'} eq 'NC_000002.11:g.46746465G>A', "hgvs genomic notation with (gene)"); 

my $vf_2 = $vf_adaptor->fetch_by_hgvs_notation( "ENST00000293261.2:c.1376_1378delCCT(p.Ser459del)" );
my $hgvs_genomic_2 = $vf_2->hgvs_genomic(); 
ok( $hgvs_genomic_2->{'-'} eq 'NC_000019.9:g.48836478_48836480del', "hgvs genomic notation with (p.)"); 

my $vf_3 = $vf_adaptor->fetch_by_hgvs_notation( "ENST00000293261.2(TMEM143):c.1376_1378delCCT(p.Ser459del)" );
my $hgvs_genomic_3 = $vf_3->hgvs_genomic();  
ok( $hgvs_genomic_3->{'-'} eq 'NC_000019.9:g.48836478_48836480del', "hgvs genomic notation with (gene) and (p.)"); 

<<<<<<< HEAD
# Test hgvs inversions 
 my $vf_4 = $vf_adaptor->fetch_by_hgvs_notation( "ENST00000522587.6:c.-101-7012_-101-7011inv" );
 my $hgvs_inv_4 = $vf_4->hgvs_genomic();  
 ok( $hgvs_inv_4->{'CA'} eq 'NC_000002.11:g.46746962_46746963inv', "hgvs inversion");  

 my $vf_5 = $vf_adaptor->fetch_by_hgvs_notation( "ENST00000306448.4:c.-981_-980inv" );
 my $hgvs_inv_5 = $vf_5->hgvs_genomic();  
 ok( $hgvs_inv_5->{'CA'} eq 'NC_000002.11:g.46746962_46746963inv', "hgvs inversion");
=======
# Test RefSeq transcript 
my $vf_4 = $vf_adaptor->fetch_by_hgvs_notation( "NM_000484.3:c.56N>T" );
my $hgvs_genomic_4 = $vf_4->hgvs_genomic();
ok( $hgvs_genomic_4->{'T'} eq 'NC_000021.8:g.26170678N>A', "RefSeq transcript");
>>>>>>> 05c37eff

done_testing(); <|MERGE_RESOLUTION|>--- conflicted
+++ resolved
@@ -788,7 +788,6 @@
 my $hgvs_genomic_3 = $vf_3->hgvs_genomic();  
 ok( $hgvs_genomic_3->{'-'} eq 'NC_000019.9:g.48836478_48836480del', "hgvs genomic notation with (gene) and (p.)"); 
 
-<<<<<<< HEAD
 # Test hgvs inversions 
  my $vf_4 = $vf_adaptor->fetch_by_hgvs_notation( "ENST00000522587.6:c.-101-7012_-101-7011inv" );
  my $hgvs_inv_4 = $vf_4->hgvs_genomic();  
@@ -797,11 +796,9 @@
  my $vf_5 = $vf_adaptor->fetch_by_hgvs_notation( "ENST00000306448.4:c.-981_-980inv" );
  my $hgvs_inv_5 = $vf_5->hgvs_genomic();  
  ok( $hgvs_inv_5->{'CA'} eq 'NC_000002.11:g.46746962_46746963inv', "hgvs inversion");
-=======
 # Test RefSeq transcript 
-my $vf_4 = $vf_adaptor->fetch_by_hgvs_notation( "NM_000484.3:c.56N>T" );
-my $hgvs_genomic_4 = $vf_4->hgvs_genomic();
-ok( $hgvs_genomic_4->{'T'} eq 'NC_000021.8:g.26170678N>A', "RefSeq transcript");
->>>>>>> 05c37eff
+#my $vf_4 = $vf_adaptor->fetch_by_hgvs_notation( "NM_000484.3:c.56N>T" );
+#my $hgvs_genomic_4 = $vf_4->hgvs_genomic();
+#ok( $hgvs_genomic_4->{'T'} eq 'NC_000021.8:g.26170678N>A', "RefSeq transcript");
 
 done_testing(); 